--- conflicted
+++ resolved
@@ -10,12 +10,7 @@
 
 dependencies {
     api 'org.junit.jupiter:junit-jupiter-api:' + versions.junit5
-<<<<<<< HEAD
-    api project(':skippy-api')
-    implementation project(':skippy-core')
-=======
     api project(':skippy-core')
->>>>>>> 1b0adab2
     implementation 'org.junit.jupiter:junit-jupiter-engine:' + versions.junit5
     testImplementation 'org.mockito:mockito-core:5.4.0'
 }
