--- conflicted
+++ resolved
@@ -73,11 +73,7 @@
                     public void afterTest(TestDescriptor testDescriptor, TestResult testResult) {
                         if (testResult.getResultType() == TestResult.ResultType.FAILURE) {
                             projectSettings.ifBuildSupportsSkippy(skippyBuildApi -> {
-<<<<<<< HEAD
-                               skippyBuildApi.testFailed(testDescriptor.getClassName());
-=======
                                    skippyBuildApi.testFailed(testDescriptor.getClassName());
->>>>>>> c1a1a7d7
                             });
                         }
                     }
